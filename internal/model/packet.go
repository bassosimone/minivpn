--- conflicted
+++ resolved
@@ -33,11 +33,7 @@
 )
 
 // NewOpcodeFromString returns an opcode from a string representation, and an error if it cannot parse the opcode
-<<<<<<< HEAD
-// representation. The zero return value is invalid.
-=======
 // representation. The zero return value is invalid and always coupled with a non-nil error.
->>>>>>> a3610f77
 func NewOpcodeFromString(s string) (Opcode, error) {
 	switch s {
 	case "CONTROL_HARD_RESET_CLIENT_V1":
